--- conflicted
+++ resolved
@@ -39,17 +39,9 @@
         $fields = $p.Split("=")
         switch ($fields[0].Trim()) {
             "nonintrinsic" { $intrinsic = $False }
-<<<<<<< HEAD
             default  {}
         }
     }
-=======
-            "TC_COVERED"   { $tcCovered = $fields[1].Trim() }
-            default  {}
-        }
-    }
-    LogMsg "Covers: ${tcCovered}"
->>>>>>> 2b4ff879
 
     # Verify the Data Exchange Service is enabled for this VM
     $des = Get-VMIntegrationService -VMName $VMName -ComputerName $HvServer
